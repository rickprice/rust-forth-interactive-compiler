[package]
name = "rust-forth-interactive-compiler"
version = "0.1.7"
authors = ["Frederick Price <rprice@pricemail.ca>"]
edition = "2018"
license = "MIT"
description = "A interactive interfaco to the Forth compiler written in Rust"
homepage = "https://github.com/rickprice/rust-forth-interactive-compiler"
repository = "https://github.com/rickprice/rust-forth-interactive-compiler"
keywords = ["forth","compiler"]
categories = ["embedded"]
# See more keys and their definitions at https://doc.rust-lang.org/cargo/reference/manifest.html

[dependencies]
<<<<<<< HEAD
#rust-forth-compiler = { version = "0.5.2", features = ['enable_reflection'] }
rust-forth-compiler = { features = ['enable_reflection'] ,path="../rust-forth-compiler"}
rustyline = "6.0.0"
=======
rust-forth-compiler = { version = "0.5.3", features = ['enable_reflection'] }
#rust-forth-compiler = { features = ['enable_reflection'] ,path="../rust-forth-compiler"}
rustyline = "5.0.3"
>>>>>>> c06242d1
<|MERGE_RESOLUTION|>--- conflicted
+++ resolved
@@ -12,12 +12,6 @@
 # See more keys and their definitions at https://doc.rust-lang.org/cargo/reference/manifest.html
 
 [dependencies]
-<<<<<<< HEAD
-#rust-forth-compiler = { version = "0.5.2", features = ['enable_reflection'] }
-rust-forth-compiler = { features = ['enable_reflection'] ,path="../rust-forth-compiler"}
-rustyline = "6.0.0"
-=======
 rust-forth-compiler = { version = "0.5.3", features = ['enable_reflection'] }
 #rust-forth-compiler = { features = ['enable_reflection'] ,path="../rust-forth-compiler"}
-rustyline = "5.0.3"
->>>>>>> c06242d1
+rustyline = "6.0.0"